--- conflicted
+++ resolved
@@ -107,8 +107,5 @@
     }
 }
 ```
-<<<<<<< HEAD
-=======
 
-# Multi-test examples
->>>>>>> 8244ddb0
+# Multi-test examples